--- conflicted
+++ resolved
@@ -180,11 +180,8 @@
 		sqlKeyDisable string
 	}
 	boolOpts := []boolOptType{
-<<<<<<< HEAD
+		{roleSuperuserAttr, "SUPERUSER", "NOSUPERUSER"},
 		{roleCreateDBAttr, "CREATEDB", "NOCREATEDB"},
-=======
-		{roleSuperuserAttr, "SUPERUSER", "NOSUPERUSER"},
->>>>>>> 3b666a06
 		{roleCreateRoleAttr, "CREATEROLE", "NOCREATEROLE"},
 		{roleInheritAttr, "INHERIT", "NOINHERIT"},
 		{roleLoginAttr, "LOGIN", "NOLOGIN"},
